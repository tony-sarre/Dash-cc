<?xml version="1.0" encoding="UTF-8"?>
<project version="4">
  <component name="AutoImportSettings">
    <option name="autoReloadType" value="SELECTIVE" />
  </component>
  <component name="ChangeListManager">
    <list default="true" id="8ef533bd-53ce-4059-a1e0-2f32d9c6ce85" name="Changes" comment="mon-dash-call-center">
      <change beforePath="$PROJECT_DIR$/.idea/workspace.xml" beforeDir="false" afterPath="$PROJECT_DIR$/.idea/workspace.xml" afterDir="false" />
<<<<<<< HEAD
=======
      <change beforePath="$PROJECT_DIR$/dash-cc.py" beforeDir="false" afterPath="$PROJECT_DIR$/dash-cc.py" afterDir="false" />
      <change beforePath="$PROJECT_DIR$/data.csv" beforeDir="false" afterPath="$PROJECT_DIR$/data.csv" afterDir="false" />
>>>>>>> 27891394
    </list>
    <option name="SHOW_DIALOG" value="false" />
    <option name="HIGHLIGHT_CONFLICTS" value="true" />
    <option name="HIGHLIGHT_NON_ACTIVE_CHANGELIST" value="false" />
    <option name="LAST_RESOLUTION" value="IGNORE" />
  </component>
  <component name="FileTemplateManagerImpl">
    <option name="RECENT_TEMPLATES">
      <list>
        <option value="Python Script" />
      </list>
    </option>
  </component>
  <component name="Git.Settings">
    <option name="RECENT_GIT_ROOT_PATH" value="$PROJECT_DIR$" />
  </component>
  <component name="ProjectColorInfo">{
  &quot;associatedIndex&quot;: 1
}</component>
  <component name="ProjectId" id="2xjHsawtihEQrO1UJ3n6N2hqP6E" />
  <component name="ProjectLevelVcsManager" settingsEditedManually="true" />
  <component name="ProjectViewState">
    <option name="hideEmptyMiddlePackages" value="true" />
    <option name="showLibraryContents" value="true" />
  </component>
  <component name="PropertiesComponent">{
  &quot;keyToString&quot;: {
    &quot;RunOnceActivity.ShowReadmeOnStart&quot;: &quot;true&quot;,
    &quot;git-widget-placeholder&quot;: &quot;master&quot;
  }
}</component>
  <component name="RecentsManager">
    <key name="MoveFile.RECENT_KEYS">
      <recent name="C:\Users\CE PC\PycharmProjects\Dashboard-callcenter" />
    </key>
  </component>
  <component name="SharedIndexes">
    <attachedChunks>
      <set>
        <option value="bundled-python-sdk-d7ad00fb9fc3-c546a90a8094-com.jetbrains.pycharm.community.sharedIndexes.bundled-PC-242.23726.102" />
      </set>
    </attachedChunks>
  </component>
  <component name="SpellCheckerSettings" RuntimeDictionaries="0" Folders="0" CustomDictionaries="0" DefaultDictionary="application-level" UseSingleDictionary="true" transferred="true" />
  <component name="TaskManager">
    <task active="true" id="Default" summary="Default task">
      <changelist id="8ef533bd-53ce-4059-a1e0-2f32d9c6ce85" name="Changes" comment="" />
      <created>1748444769372</created>
      <option name="number" value="Default" />
      <option name="presentableId" value="Default" />
      <updated>1748444769372</updated>
    </task>
    <task id="LOCAL-00001" summary="mon-dash-call-center">
      <option name="closed" value="true" />
      <created>1748445225823</created>
      <option name="number" value="00001" />
      <option name="presentableId" value="LOCAL-00001" />
      <option name="project" value="LOCAL" />
      <updated>1748445225823</updated>
    </task>
    <task id="LOCAL-00002" summary="mon-dash-call-center">
      <option name="closed" value="true" />
      <created>1748948172840</created>
      <option name="number" value="00002" />
      <option name="presentableId" value="LOCAL-00002" />
      <option name="project" value="LOCAL" />
      <updated>1748948172840</updated>
    </task>
    <task id="LOCAL-00003" summary="mon-dash-call-center">
      <option name="closed" value="true" />
      <created>1748951932033</created>
      <option name="number" value="00003" />
      <option name="presentableId" value="LOCAL-00003" />
      <option name="project" value="LOCAL" />
      <updated>1748951932033</updated>
    </task>
<<<<<<< HEAD
    <task id="LOCAL-00004" summary="mon-dash-call-center">
      <option name="closed" value="true" />
      <created>1748954486957</created>
      <option name="number" value="00004" />
      <option name="presentableId" value="LOCAL-00004" />
      <option name="project" value="LOCAL" />
      <updated>1748954486957</updated>
    </task>
    <task id="LOCAL-00005" summary="mon-dash-call-center">
      <option name="closed" value="true" />
      <created>1748954539485</created>
      <option name="number" value="00005" />
      <option name="presentableId" value="LOCAL-00005" />
      <option name="project" value="LOCAL" />
      <updated>1748954539485</updated>
    </task>
    <option name="localTasksCounter" value="6" />
=======
    <option name="localTasksCounter" value="4" />
>>>>>>> 27891394
    <servers />
  </component>
  <component name="VcsManagerConfiguration">
    <MESSAGE value="mon-dash-call-center" />
    <option name="LAST_COMMIT_MESSAGE" value="mon-dash-call-center" />
  </component>
</project><|MERGE_RESOLUTION|>--- conflicted
+++ resolved
@@ -6,11 +6,7 @@
   <component name="ChangeListManager">
     <list default="true" id="8ef533bd-53ce-4059-a1e0-2f32d9c6ce85" name="Changes" comment="mon-dash-call-center">
       <change beforePath="$PROJECT_DIR$/.idea/workspace.xml" beforeDir="false" afterPath="$PROJECT_DIR$/.idea/workspace.xml" afterDir="false" />
-<<<<<<< HEAD
-=======
       <change beforePath="$PROJECT_DIR$/dash-cc.py" beforeDir="false" afterPath="$PROJECT_DIR$/dash-cc.py" afterDir="false" />
-      <change beforePath="$PROJECT_DIR$/data.csv" beforeDir="false" afterPath="$PROJECT_DIR$/data.csv" afterDir="false" />
->>>>>>> 27891394
     </list>
     <option name="SHOW_DIALOG" value="false" />
     <option name="HIGHLIGHT_CONFLICTS" value="true" />
@@ -26,6 +22,7 @@
   </component>
   <component name="Git.Settings">
     <option name="RECENT_GIT_ROOT_PATH" value="$PROJECT_DIR$" />
+    <option name="UPDATE_TYPE" value="REBASE" />
   </component>
   <component name="ProjectColorInfo">{
   &quot;associatedIndex&quot;: 1
@@ -79,35 +76,7 @@
       <option name="project" value="LOCAL" />
       <updated>1748948172840</updated>
     </task>
-    <task id="LOCAL-00003" summary="mon-dash-call-center">
-      <option name="closed" value="true" />
-      <created>1748951932033</created>
-      <option name="number" value="00003" />
-      <option name="presentableId" value="LOCAL-00003" />
-      <option name="project" value="LOCAL" />
-      <updated>1748951932033</updated>
-    </task>
-<<<<<<< HEAD
-    <task id="LOCAL-00004" summary="mon-dash-call-center">
-      <option name="closed" value="true" />
-      <created>1748954486957</created>
-      <option name="number" value="00004" />
-      <option name="presentableId" value="LOCAL-00004" />
-      <option name="project" value="LOCAL" />
-      <updated>1748954486957</updated>
-    </task>
-    <task id="LOCAL-00005" summary="mon-dash-call-center">
-      <option name="closed" value="true" />
-      <created>1748954539485</created>
-      <option name="number" value="00005" />
-      <option name="presentableId" value="LOCAL-00005" />
-      <option name="project" value="LOCAL" />
-      <updated>1748954539485</updated>
-    </task>
-    <option name="localTasksCounter" value="6" />
-=======
-    <option name="localTasksCounter" value="4" />
->>>>>>> 27891394
+    <option name="localTasksCounter" value="3" />
     <servers />
   </component>
   <component name="VcsManagerConfiguration">
